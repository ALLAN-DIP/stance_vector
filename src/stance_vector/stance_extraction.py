--- conflicted
+++ resolved
@@ -107,29 +107,6 @@
         if game.__class__.__name__ != "Game":
             cls = list(game.__class__.__bases__)[0]
             result = cls.__new__(cls)
-<<<<<<< HEAD
-            # Deep copying
-            for key in game._slots:
-                if key in [
-                    "map",
-                    "renderer",
-                    "powers",
-                    "channel",
-                    "notification_callbacks",
-                    "data",
-                    "__weakref__",
-                ]:
-                    continue
-                setattr(result, key, deepcopy(getattr(game, key)))
-            setattr(result, "map", game.map)
-            setattr(result, "powers", {})
-            for power in game.powers.values():
-                result.powers[power.name] = deepcopy(power)
-                setattr(result.powers[power.name], 'game', result)
-            result.role = strings.SERVER_TYPE
-            self.game = result
-            print('network to game')
-=======
         else:
             cls = game.__class__
             result = cls.__new__(cls)
@@ -153,7 +130,6 @@
             setattr(result.powers[power.name], 'game', result)
         result.role = strings.SERVER_TYPE
         self.game = result
->>>>>>> d82ef34b
 
     def order_parser(self, order: str):
         """ 
